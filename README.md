# @chax-at/transactional-prisma-testing
This package provides an easy way to run test cases inside a single database transaction that will
be rolled back after each test. This allows fast test execution while still providing the same source database state for each test.
It also enabled parallel test execution against the same database.

## Prerequisites
* You are using <a href="https://github.com/prisma/prisma">Prisma</a> in your project.
* You are using PostgreSQL (other DBs might work but have not been tested).
* You are using Prisma 4.7.0 or later, or the preview feature `interactiveTransactions` is enabled.

## Usage
Install the package by running
```shell
npm i -D @chax-at/transactional-prisma-testing
```
Note that this will install the package as a dev dependency, intended to be used during tests only (remove the `-D` if you want to use it outside of tests).

### Example
The following example for a <a href="https://github.com/nestjs/nest">NestJS</a> project shows how this package can be used.
It is however possible to use this package with every testing framework, just check out the documentation below and adapt the code accordingly. 
You can simply replace the `PrismaService` with `PrismaClient` if you are not using NestJS.
```typescript
import { PrismaTestingHelper } from '@chax-at/transactional-prisma-testing';

// Cache for the PrismaTestingHelper. Only one PrismaTestingHelper should be instantiated per test runner (i.e. only one if your tests run sequentially).
let prismaTestingHelper: PrismaTestingHelper<PrismaService> | undefined;
// Saves the PrismaService that will be used during test cases. Will always execute queries on the currently active transaction.
let prismaService: PrismaService;

// This function must be called before every test
async function before(): Promise<void> {
  if(prismaTestingHelper == null) {
    // Initialize testing helper if it has not been initialized before
    const originalPrismaService = new PrismaService();
    // Seed your database / Create source database state that will be used in each test case (if needed)
    // ...
    prismaTestingHelper = new PrismaTestingHelper(originalPrismaService);
    // Save prismaService. All calls to this prismaService will be routed to the currently active transaction
    prismaService = prismaTestingHelper.getProxyClient();
  }

  await prismaTestingHelper.startNewTransaction();
}

// This function must be called after every test
function after(): void {
  prismaTestingHelper?.rollbackCurrentTransaction();
}

// NestJS specific code: Replace the original PrismaService when creating a testing module
// Note that it is possible to cache this result and use the same module for all tests. The prismaService will automatically route all calls to the currently active transaction
function getMockRootModuleBuilder(): TestingModuleBuilder {
  return Test.createTestingModule({
    imports: [AppModule],
  }).overrideProvider(PrismaService)
    .useValue(prismaService);
}
```

### PrismaTestingHelper
The `PrismaTestingHelper` provides a proxy to the prisma client and manages this proxy.

#### constructor(prismaClient: T, options?: TestingHelperOptions)
Create a single `PrismaTestingHelper` per test runner (or a single global one if tests are executed sequentially).
The constructor parameter is the original `PrismaClient` that will be used to start transaction.
Note that it is possible to use any objects that extend the PrismaClient, e.g. a <a href="https://docs.nestjs.com/recipes/prisma#use-prisma-client-in-your-nestjs-services">NestJS PrismaService</a>.
All methods that don't exist on the prisma transaction client will be routed to this original object (except for `$transaction` calls).

#### getProxyClient(): T
This method returns a <a href="https://developer.mozilla.org/en-US/docs/Web/JavaScript/Reference/Global_Objects/Proxy">Proxy</a>
to the PrismaClient that will execute all calls inside a transaction.
You can save and cache this reference, all calls will always be executed inside the newest transaction.
This allows you to e.g. start your application once with the ProxyClient instead of the normal client
and then execute all test cases, and all calls will always be routed to the newest transaction.

It is usually enough to fetch this once and then use this reference everywhere.

#### startNewTransaction(opts?: { timeout?: number; maxWait?: number}): Promise\<void\>
Starts a new transaction. Must be called before each test (and should be called before any query on the proxy client is executed).
You can provide timeout values - note that the transaction `timeout` must be long enough so that your
whole test case will be executed during this timeout.

You must call `rollbackCurrentTransaction` before calling this method again.

#### rollbackCurrentTransaction(): void
Ends the currently active transaction. Must be called after each test so that a new transaction can be started.

## Limitations / Caveats
* Sequences (auto increment IDs) are not reset when transaction are rolled back. If you need specific IDs in your tests, you can 
  <a href="https://stackoverflow.com/a/41108598">reset all sequences by using SETVAL</a> before each test.
<<<<<<< HEAD
* Transactions in test cases are completely supported by using <a href="https://www.postgresql.org/docs/current/sql-savepoint.html">PostgreSQL Savepoints</a>.
  * If you are using parallel transactions (e.g. `await Promise.all(/* Multiple calls that will each start transactions */);), then they will
    automatically be executed sequentially (otherwise, Savepoints wouldn't work). You do not have to change your code for this to work.
=======
 * `@default(now())` in your schema (e.g. for a `createdAt` date) or similar functionality (e.g. `CURRENT_TIMESTAMP()` in PostgreSQL) will always use the **start of transaction** timestamp. Therefore, all `createdAt`-timestamps will have the same value during a test (because they are executed in the same transaction). If this behavior is problematic (e.g. because you want to find the latest entry by creation date), then you can use `@default(dbgenerated("statement_timestamp()"))` instead of `@default(now())` (if you do not rely on the default "`createdAt` = time at start of transaction instead of statement" behavior)
>>>>>>> 0f1a7c00
<|MERGE_RESOLUTION|>--- conflicted
+++ resolved
@@ -88,10 +88,7 @@
 ## Limitations / Caveats
 * Sequences (auto increment IDs) are not reset when transaction are rolled back. If you need specific IDs in your tests, you can 
   <a href="https://stackoverflow.com/a/41108598">reset all sequences by using SETVAL</a> before each test.
-<<<<<<< HEAD
+* `@default(now())` in your schema (e.g. for a `createdAt` date) or similar functionality (e.g. `CURRENT_TIMESTAMP()` in PostgreSQL) will always use the **start of transaction** timestamp. Therefore, all `createdAt`-timestamps will have the same value during a test (because they are executed in the same transaction). If this behavior is problematic (e.g. because you want to find the latest entry by creation date), then you can use `@default(dbgenerated("statement_timestamp()"))` instead of `@default(now())` (if you do not rely on the default "`createdAt` = time at start of transaction instead of statement" behavior)
 * Transactions in test cases are completely supported by using <a href="https://www.postgresql.org/docs/current/sql-savepoint.html">PostgreSQL Savepoints</a>.
   * If you are using parallel transactions (e.g. `await Promise.all(/* Multiple calls that will each start transactions */);), then they will
-    automatically be executed sequentially (otherwise, Savepoints wouldn't work). You do not have to change your code for this to work.
-=======
- * `@default(now())` in your schema (e.g. for a `createdAt` date) or similar functionality (e.g. `CURRENT_TIMESTAMP()` in PostgreSQL) will always use the **start of transaction** timestamp. Therefore, all `createdAt`-timestamps will have the same value during a test (because they are executed in the same transaction). If this behavior is problematic (e.g. because you want to find the latest entry by creation date), then you can use `@default(dbgenerated("statement_timestamp()"))` instead of `@default(now())` (if you do not rely on the default "`createdAt` = time at start of transaction instead of statement" behavior)
->>>>>>> 0f1a7c00
+    automatically be executed sequentially (otherwise, Savepoints wouldn't work). You do not have to change your code for this to work.